--- conflicted
+++ resolved
@@ -67,7 +67,6 @@
 -- Cert checker
 GRANT SELECT ON certificates TO 'cert_checker'@'localhost';
 
-<<<<<<< HEAD
 -- Expired authorization purger
 GRANT SELECT,DELETE ON pendingAuthorizations TO 'purger'@'localhost';
 
@@ -75,7 +74,5 @@
 GRANT SELECT ON certificates to 'backfiller'@'localhost';
 GRANT INSERT,SELECT ON fqdnSets to 'backfiller'@'localhost';
 
-=======
->>>>>>> bb09cb8f
 -- Test setup and teardown
 GRANT ALL PRIVILEGES ON * to 'test_setup'@'localhost';