// Copyright 2014 ISRG.  All rights reserved
// This Source Code Form is subject to the terms of the Mozilla Public
// License, v. 2.0. If a copy of the MPL was not distributed with this
// file, You can obtain one at http://mozilla.org/MPL/2.0/.

package ra

import (
	"bytes"
	"crypto/rand"
	"crypto/x509"
	"encoding/hex"
	"encoding/json"
	"encoding/pem"
	"fmt"
	"net/url"
	"testing"
	"time"

	cfsslConfig "github.com/letsencrypt/boulder/Godeps/_workspace/src/github.com/cloudflare/cfssl/config"
	"github.com/letsencrypt/boulder/Godeps/_workspace/src/github.com/cloudflare/cfssl/ocsp"
	"github.com/letsencrypt/boulder/Godeps/_workspace/src/github.com/cloudflare/cfssl/signer/local"
	jose "github.com/letsencrypt/boulder/Godeps/_workspace/src/github.com/letsencrypt/go-jose"
	"github.com/letsencrypt/boulder/ca"
	"github.com/letsencrypt/boulder/cmd"
	"github.com/letsencrypt/boulder/core"
	"github.com/letsencrypt/boulder/mocks"
	"github.com/letsencrypt/boulder/policy"
	"github.com/letsencrypt/boulder/sa"
	"github.com/letsencrypt/boulder/test"
)

type DummyValidationAuthority struct {
	Called   bool
	Argument core.Authorization
}

func (dva *DummyValidationAuthority) UpdateValidations(authz core.Authorization, index int, key jose.JsonWebKey) (err error) {
	dva.Called = true
	dva.Argument = authz
	return
}

func (dva *DummyValidationAuthority) CheckCAARecords(identifier core.AcmeIdentifier) (present, valid bool, err error) {
	return false, true, nil
}

var (
	// These values we simulate from the client
	AccountKeyJSONA = []byte(`{
		"kty":"RSA",
		"n":"0vx7agoebGcQSuuPiLJXZptN9nndrQmbXEps2aiAFbWhM78LhWx4cbbfAAtVT86zwu1RK7aPFFxuhDR1L6tSoc_BJECPebWKRXjBZCiFV4n3oknjhMstn64tZ_2W-5JsGY4Hc5n9yBXArwl93lqt7_RN5w6Cf0h4QyQ5v-65YGjQR0_FDW2QvzqY368QQMicAtaSqzs8KJZgnYb9c7d0zgdAZHzu6qMQvRL5hajrn1n91CbOpbISD08qNLyrdkt-bFTWhAI4vMQFh6WeZu0fM4lFd2NcRwr3XPksINHaQ-G_xBniIqbw0Ls1jF44-csFCur-kEgU8awapJzKnqDKgw",
		"e":"AQAB"
	}`)
	AccountKeyA = jose.JsonWebKey{}

	AccountKeyJSONB = []byte(`{
		"kty":"RSA",
		"n":"z8bp-jPtHt4lKBqepeKF28g_QAEOuEsCIou6sZ9ndsQsEjxEOQxQ0xNOQezsKa63eogw8YS3vzjUcPP5BJuVzfPfGd5NVUdT-vSSwxk3wvk_jtNqhrpcoG0elRPQfMVsQWmxCAXCVRz3xbcFI8GTe-syynG3l-g1IzYIIZVNI6jdljCZML1HOMTTW4f7uJJ8mM-08oQCeHbr5ejK7O2yMSSYxW03zY-Tj1iVEebROeMv6IEEJNFSS4yM-hLpNAqVuQxFGetwtwjDMC1Drs1dTWrPuUAAjKGrP151z1_dE74M5evpAhZUmpKv1hY-x85DC6N0hFPgowsanmTNNiV75w",
		"e":"AQAB"
	}`)
	AccountKeyB = jose.JsonWebKey{}

	AccountKeyJSONC = []byte(`{
		"kty":"RSA",
		"n":"rFH5kUBZrlPj73epjJjyCxzVzZuV--JjKgapoqm9pOuOt20BUTdHqVfC2oDclqM7HFhkkX9OSJMTHgZ7WaVqZv9u1X2yjdx9oVmMLuspX7EytW_ZKDZSzL-sCOFCuQAuYKkLbsdcA3eHBK_lwc4zwdeHFMKIulNvLqckkqYB9s8GpgNXBDIQ8GjR5HuJke_WUNjYHSd8jY1LU9swKWsLQe2YoQUz_ekQvBvBCoaFEtrtRaSJKNLIVDObXFr2TLIiFiM0Em90kK01-eQ7ZiruZTKomll64bRFPoNo4_uwubddg3xTqur2vdF3NyhTrYdvAgTem4uC0PFjEQ1bK_djBQ",
		"e":"AQAB"
	}`)
	AccountKeyC = jose.JsonWebKey{}

	// These values we simulate from the client
	AccountPrivateKeyJSON = []byte(`{
		"kty":"RSA",
		"n":"0vx7agoebGcQSuuPiLJXZptN9nndrQmbXEps2aiAFbWhM78LhWx4cbbfAAtVT86zwu1RK7aPFFxuhDR1L6tSoc_BJECPebWKRXjBZCiFV4n3oknjhMstn64tZ_2W-5JsGY4Hc5n9yBXArwl93lqt7_RN5w6Cf0h4QyQ5v-65YGjQR0_FDW2QvzqY368QQMicAtaSqzs8KJZgnYb9c7d0zgdAZHzu6qMQvRL5hajrn1n91CbOpbISD08qNLyrdkt-bFTWhAI4vMQFh6WeZu0fM4lFd2NcRwr3XPksINHaQ-G_xBniIqbw0Ls1jF44-csFCur-kEgU8awapJzKnqDKgw",
		"e":"AQAB",
		"d":"X4cTteJY_gn4FYPsXB8rdXix5vwsg1FLN5E3EaG6RJoVH-HLLKD9M7dx5oo7GURknchnrRweUkC7hT5fJLM0WbFAKNLWY2vv7B6NqXSzUvxT0_YSfqijwp3RTzlBaCxWp4doFk5N2o8Gy_nHNKroADIkJ46pRUohsXywbReAdYaMwFs9tv8d_cPVY3i07a3t8MN6TNwm0dSawm9v47UiCl3Sk5ZiG7xojPLu4sbg1U2jx4IBTNBznbJSzFHK66jT8bgkuqsk0GjskDJk19Z4qwjwbsnn4j2WBii3RL-Us2lGVkY8fkFzme1z0HbIkfz0Y6mqnOYtqc0X4jfcKoAC8Q",
		"p":"83i-7IvMGXoMXCskv73TKr8637FiO7Z27zv8oj6pbWUQyLPQBQxtPVnwD20R-60eTDmD2ujnMt5PoqMrm8RfmNhVWDtjjMmCMjOpSXicFHj7XOuVIYQyqVWlWEh6dN36GVZYk93N8Bc9vY41xy8B9RzzOGVQzXvNEvn7O0nVbfs",
		"q":"3dfOR9cuYq-0S-mkFLzgItgMEfFzB2q3hWehMuG0oCuqnb3vobLyumqjVZQO1dIrdwgTnCdpYzBcOfW5r370AFXjiWft_NGEiovonizhKpo9VVS78TzFgxkIdrecRezsZ-1kYd_s1qDbxtkDEgfAITAG9LUnADun4vIcb6yelxk",
		"dp":"G4sPXkc6Ya9y8oJW9_ILj4xuppu0lzi_H7VTkS8xj5SdX3coE0oimYwxIi2emTAue0UOa5dpgFGyBJ4c8tQ2VF402XRugKDTP8akYhFo5tAA77Qe_NmtuYZc3C3m3I24G2GvR5sSDxUyAN2zq8Lfn9EUms6rY3Ob8YeiKkTiBj0",
		"dq":"s9lAH9fggBsoFR8Oac2R_E2gw282rT2kGOAhvIllETE1efrA6huUUvMfBcMpn8lqeW6vzznYY5SSQF7pMdC_agI3nG8Ibp1BUb0JUiraRNqUfLhcQb_d9GF4Dh7e74WbRsobRonujTYN1xCaP6TO61jvWrX-L18txXw494Q_cgk",
		"qi":"GyM_p6JrXySiz1toFgKbWV-JdI3jQ4ypu9rbMWx3rQJBfmt0FoYzgUIZEVFEcOqwemRN81zoDAaa-Bk0KWNGDjJHZDdDmFhW3AN7lI-puxk_mHZGJ11rxyR8O55XLSe3SPmRfKwZI6yU24ZxvQKFYItdldUKGzO6Ia6zTKhAVRU"
	}`)
	AccountPrivateKey = jose.JsonWebKey{}

	ShortKeyJSON = []byte(`{
		"e": "AQAB",
		"kty": "RSA",
		"n": "tSwgy3ORGvc7YJI9B2qqkelZRUC6F1S5NwXFvM4w5-M0TsxbFsH5UH6adigV0jzsDJ5imAechcSoOhAh9POceCbPN1sTNwLpNbOLiQQ7RD5mY_"
		}`)

	ShortKey = jose.JsonWebKey{}

	AuthzRequest = core.Authorization{
		Identifier: core.AcmeIdentifier{
			Type:  core.IdentifierDNS,
			Value: "not-example.com",
		},
	}

	ResponseIndex = 0
	Response      = core.Challenge{
		Type: "simpleHttp",
	}

	ExampleCSR = &x509.CertificateRequest{}

	// These values are populated by the tests as we go
	url0, _      = url.Parse("http://acme.invalid/authz/60p2Dc_XmUB2UUJBV4wYkF7BJbPD9KlDnUL3SmFMuTE?challenge=0")
	url1, _      = url.Parse("http://acme.invalid/authz/60p2Dc_XmUB2UUJBV4wYkF7BJbPD9KlDnUL3SmFMuTE?challenge=0")
	Registration = core.Registration{}
	AuthzInitial = core.Authorization{
		ID:             "60p2Dc_XmUB2UUJBV4wYkF7BJbPD9KlDnUL3SmFMuTE",
		Identifier:     core.AcmeIdentifier{Type: "dns", Value: "not-example.com"},
		RegistrationID: 1,
		Status:         "pending",
		Challenges: []core.Challenge{
			core.SimpleHTTPChallenge(),
			core.DvsniChallenge(),
		},
		Combinations: [][]int{[]int{0}, []int{1}},
	}
	AuthzUpdated = core.Authorization{}
	AuthzFinal   = core.Authorization{}

	log = mocks.UseMockLog()
)

<<<<<<< HEAD
	// TODO(jmhodges): Turn this into boulder_sa_test
	dbConnStr = "mysql+tcp://boulder@localhost:3306/boulder_test"
	common    = cmd.PAConfig{
		DBConnect: dbConnStr,
	}
=======
const (
	caDBConnStr = "mysql+tcp://boulder@localhost:3306/boulder_ca_test"
	saDBConnStr = "mysql+tcp://boulder@localhost:3306/boulder_sa_test"
>>>>>>> d6af4ecd
)

func initAuthorities(t *testing.T) (*DummyValidationAuthority, *sa.SQLStorageAuthority, *RegistrationAuthorityImpl, func()) {
	err := json.Unmarshal(AccountKeyJSONA, &AccountKeyA)
	test.AssertNotError(t, err, "Failed to unmarshal public JWK")
	err = json.Unmarshal(AccountKeyJSONB, &AccountKeyB)
	test.AssertNotError(t, err, "Failed to unmarshal public JWK")
	err = json.Unmarshal(AccountKeyJSONC, &AccountKeyC)
	test.AssertNotError(t, err, "Failed to unmarshal public JWK")

	err = json.Unmarshal(AccountPrivateKeyJSON, &AccountPrivateKey)
	test.AssertNotError(t, err, "Failed to unmarshal private JWK")

	err = json.Unmarshal(ShortKeyJSON, &ShortKey)
	test.AssertNotError(t, err, "Failed to unmarshall JWK")

	dbMap, err := sa.NewDbMap(saDBConnStr)
	if err != nil {
		t.Fatalf("Failed to create dbMap: %s", err)
	}
	ssa, err := sa.NewSQLStorageAuthority(dbMap)
	if err != nil {
		t.Fatalf("Failed to create SA: %s", err)
	}

	saDBCleanUp := test.ResetTestDatabase(t, dbMap.Db)

	va := &DummyValidationAuthority{}

	// PEM files in certificate-authority_test.go
	caKeyPEM, _ := pem.Decode([]byte(CAkeyPEM))
	caKey, _ := x509.ParsePKCS1PrivateKey(caKeyPEM.Bytes)
	caCertPEM, _ := pem.Decode([]byte(CAcertPEM))
	caCert, _ := x509.ParseCertificate(caCertPEM.Bytes)
	basicPolicy := &cfsslConfig.Signing{
		Default: &cfsslConfig.SigningProfile{
			Usage:  []string{"server auth", "client auth"},
			Expiry: 1 * time.Hour,
			CSRWhitelist: &cfsslConfig.CSRWhitelist{
				PublicKey:          true,
				PublicKeyAlgorithm: true,
				SignatureAlgorithm: true,
				DNSNames:           true,
			},
		},
	}
	signer, _ := local.NewSigner(caKey, caCert, x509.SHA256WithRSA, basicPolicy)
	ocspSigner, _ := ocsp.NewSigner(caCert, caCert, caKey, time.Hour)
	pa, err := policy.NewPolicyAuthorityImpl(dbMap, false)
	test.AssertNotError(t, err, "Couldn't create PA")
	cadb, caDBCleanUp := caDBImpl(t)
	ca := ca.CertificateAuthorityImpl{
		Signer:         signer,
		OCSPSigner:     ocspSigner,
		SA:             ssa,
		PA:             pa,
		DB:             cadb,
		ValidityPeriod: time.Hour * 2190,
		NotAfter:       time.Now().Add(time.Hour * 8761),
		MaxKeySize:     4096,
	}
	cleanUp := func() {
		saDBCleanUp()
		caDBCleanUp()
	}

	csrDER, _ := hex.DecodeString(CSRhex)
	ExampleCSR, _ = x509.ParseCertificateRequest(csrDER)

	Registration, _ = ssa.NewRegistration(core.Registration{Key: AccountKeyA})

	ra, err := NewRegistrationAuthorityImpl(common)
	test.AssertNotError(t, err, "Couldn't create RA")
	ra.SA = ssa
	ra.VA = va
	ra.CA = &ca
	ra.PA = pa
	ra.AuthzBase = "http://acme.invalid/authz/"
	ra.MaxKeySize = 4096
	ra.DNSResolver = &mocks.MockDNS{}

	AuthzInitial.RegistrationID = Registration.ID

	AuthzUpdated = AuthzInitial

	AuthzFinal = AuthzUpdated
	AuthzFinal.Status = "valid"
	exp := time.Now().Add(365 * 24 * time.Hour)
	AuthzFinal.Expires = &exp
	AuthzFinal.Challenges[0].Status = "valid"

	return va, ssa, &ra, cleanUp
}

// This is an unfortunate bit of tech debt that is being taken on in
// order to get the more important change of using MySQL/MariaDB in
// all of our tests working without SQLite. We already had issues with
// the RA here getting a real CertificateAuthority instead of a
// CertificateAuthorityClient, so this is only marginally worse.
// TODO(Issue #628): use a CAClient fake instead of a CAImpl instance
func caDBImpl(t *testing.T) (core.CertificateAuthorityDatabase, func()) {
	dbMap, err := sa.NewDbMap(caDBConnStr)
	if err != nil {
		t.Fatalf("Could not construct dbMap: %s", err)
	}

	cadb, err := ca.NewCertificateAuthorityDatabaseImpl(dbMap)
	if err != nil {
		t.Fatalf("Could not construct CA DB: %s", err)
	}

	cleanUp := test.ResetTestDatabase(t, dbMap.Db)

	// This row is required to exist for caDBImpl to work
	// correctly. We can no longer use
	// dbMap.Insert(&SerialNumber{...}) for this because gorp will
	// ignore the ID and insert a new row at a new autoincrement id.
	// TODO(jmhodges): gen ids flickr-style, no row needed a head of time
	_, err = dbMap.Db.Exec("insert into serialNumber (id, number, lastUpdated) VALUES (?, ?, ?)", 1, 1, time.Now())
	if err != nil {
		t.Fatalf("unable to create the serial number row: %s", err)
	}
	return cadb, cleanUp
}

func assertAuthzEqual(t *testing.T, a1, a2 core.Authorization) {
	test.Assert(t, a1.ID == a2.ID, "ret != DB: ID")
	test.Assert(t, a1.Identifier == a2.Identifier, "ret != DB: Identifier")
	test.Assert(t, a1.Status == a2.Status, "ret != DB: Status")
	test.Assert(t, a1.RegistrationID == a2.RegistrationID, "ret != DB: RegID")
	// Not testing: Challenges
}

func TestValidateContacts(t *testing.T) {
	tel, _ := core.ParseAcmeURL("tel:")
	ansible, _ := core.ParseAcmeURL("ansible:earth.sol.milkyway.laniakea/letsencrypt")
	validEmail, _ := core.ParseAcmeURL("mailto:admin@email.com")
	invalidEmail, _ := core.ParseAcmeURL("mailto:admin@example.com")
	malformedEmail, _ := core.ParseAcmeURL("mailto:admin.com")

	err := validateContacts([]*core.AcmeURL{}, &mocks.MockDNS{})
	test.AssertNotError(t, err, "No Contacts")

	err = validateContacts([]*core.AcmeURL{tel}, &mocks.MockDNS{})
	test.AssertNotError(t, err, "Simple Telephone")

	err = validateContacts([]*core.AcmeURL{validEmail}, &mocks.MockDNS{})
	test.AssertNotError(t, err, "Valid Email")

	err = validateContacts([]*core.AcmeURL{invalidEmail}, &mocks.MockDNS{})
	test.AssertError(t, err, "Invalid Email")

	err = validateContacts([]*core.AcmeURL{malformedEmail}, &mocks.MockDNS{})
	test.AssertError(t, err, "Malformed Email")

	err = validateContacts([]*core.AcmeURL{ansible}, &mocks.MockDNS{})
	test.AssertError(t, err, "Unknown scehme")
}

func TestValidateEmail(t *testing.T) {
	err := validateEmail("an email`", &mocks.MockDNS{})
	test.AssertError(t, err, "Malformed")

	err = validateEmail("a@not.a.domain", &mocks.MockDNS{})
	test.AssertError(t, err, "Cannot resolve")
	t.Logf("No Resolve: %s", err)

	err = validateEmail("a@example.com", &mocks.MockDNS{})
	test.AssertError(t, err, "No MX Record")
	t.Logf("No MX: %s", err)

	err = validateEmail("a@email.com", &mocks.MockDNS{})
	test.AssertNotError(t, err, "Valid")
}

func TestNewRegistration(t *testing.T) {
	_, sa, ra, cleanUp := initAuthorities(t)
	defer cleanUp()
	mailto, _ := core.ParseAcmeURL("mailto:foo@letsencrypt.org")
	input := core.Registration{
		Contact: []*core.AcmeURL{mailto},
		Key:     AccountKeyB,
	}

	result, err := ra.NewRegistration(input)
	if err != nil {
		t.Fatalf("could not create new registration: %s", err)
	}

	test.Assert(t, core.KeyDigestEquals(result.Key, AccountKeyB), "Key didn't match")
	test.Assert(t, len(result.Contact) == 1, "Wrong number of contacts")
	test.Assert(t, mailto.String() == result.Contact[0].String(),
		"Contact didn't match")
	test.Assert(t, result.Agreement == "", "Agreement didn't default empty")

	reg, err := sa.GetRegistration(result.ID)
	test.AssertNotError(t, err, "Failed to retrieve registration")
	test.Assert(t, core.KeyDigestEquals(reg.Key, AccountKeyB), "Retrieved registration differed.")
}

func TestNewRegistrationNoFieldOverwrite(t *testing.T) {
	_, _, ra, cleanUp := initAuthorities(t)
	defer cleanUp()
	mailto, _ := core.ParseAcmeURL("mailto:foo@letsencrypt.org")
	input := core.Registration{
		ID:        23,
		Key:       AccountKeyC,
		Contact:   []*core.AcmeURL{mailto},
		Agreement: "I agreed",
	}

	result, err := ra.NewRegistration(input)
	test.AssertNotError(t, err, "Could not create new registration")

	test.Assert(t, result.ID != 23, "ID shouldn't be set by user")
	// TODO: Enable this test case once we validate terms agreement.
	//test.Assert(t, result.Agreement != "I agreed", "Agreement shouldn't be set with invalid URL")

	id := result.ID
	result2, err := ra.UpdateRegistration(result, core.Registration{
		ID:  33,
		Key: ShortKey,
	})
	test.AssertNotError(t, err, "Could not update registration")
	test.Assert(t, result2.ID != 33, fmt.Sprintf("ID shouldn't be overwritten. expected %d, got %d", id, result2.ID))
	test.Assert(t, !core.KeyDigestEquals(result2.Key, ShortKey), "Key shouldn't be overwritten")
}

func TestNewRegistrationBadKey(t *testing.T) {
	_, _, ra, cleanUp := initAuthorities(t)
	defer cleanUp()
	mailto, _ := core.ParseAcmeURL("mailto:foo@letsencrypt.org")
	input := core.Registration{
		Contact: []*core.AcmeURL{mailto},
		Key:     ShortKey,
	}

	_, err := ra.NewRegistration(input)
	test.AssertError(t, err, "Should have rejected authorization with short key")
}

func TestNewAuthorization(t *testing.T) {
	_, sa, ra, cleanUp := initAuthorities(t)
	defer cleanUp()
	_, err := ra.NewAuthorization(AuthzRequest, 0)
	test.AssertError(t, err, "Authorization cannot have registrationID == 0")

	authz, err := ra.NewAuthorization(AuthzRequest, Registration.ID)
	test.AssertNotError(t, err, "NewAuthorization failed")

	// Verify that returned authz same as DB
	dbAuthz, err := sa.GetAuthorization(authz.ID)
	test.AssertNotError(t, err, "Could not fetch authorization from database")
	assertAuthzEqual(t, authz, dbAuthz)

	// Verify that the returned authz has the right information
	test.Assert(t, authz.RegistrationID == Registration.ID, "Initial authz did not get the right registration ID")
	test.Assert(t, authz.Identifier == AuthzRequest.Identifier, "Initial authz had wrong identifier")
	test.Assert(t, authz.Status == core.StatusPending, "Initial authz not pending")

	// TODO Verify that challenges are correct
	test.Assert(t, len(authz.Challenges) == 3, "Incorrect number of challenges returned")
	test.Assert(t, authz.Challenges[0].Type == core.ChallengeTypeSimpleHTTP, "Challenge 0 not SimpleHTTP")
	test.Assert(t, authz.Challenges[1].Type == core.ChallengeTypeDVSNI, "Challenge 1 not DVSNI")
	test.Assert(t, authz.Challenges[2].Type == core.ChallengeTypeDNS, "Challenge 2 not DNS")

	t.Log("DONE TestNewAuthorization")
}

func TestUpdateAuthorization(t *testing.T) {
	va, sa, ra, cleanUp := initAuthorities(t)
	defer cleanUp()
	AuthzInitial, _ = sa.NewPendingAuthorization(AuthzInitial)
	sa.UpdatePendingAuthorization(AuthzInitial)

	authz, err := ra.UpdateAuthorization(AuthzInitial, ResponseIndex, Response)
	test.AssertNotError(t, err, "UpdateAuthorization failed")

	// Verify that returned authz same as DB
	dbAuthz, err := sa.GetAuthorization(authz.ID)
	test.AssertNotError(t, err, "Could not fetch authorization from database")
	assertAuthzEqual(t, authz, dbAuthz)

	// Verify that the VA got the authz, and it's the same as the others
	test.Assert(t, va.Called, "Authorization was not passed to the VA")
	assertAuthzEqual(t, authz, va.Argument)

	// Verify that the responses are reflected
	test.Assert(t, len(va.Argument.Challenges) > 0, "Authz passed to VA has no challenges")

	t.Log("DONE TestUpdateAuthorization")
}

func TestOnValidationUpdate(t *testing.T) {
	_, sa, ra, cleanUp := initAuthorities(t)
	defer cleanUp()
	AuthzUpdated, _ = sa.NewPendingAuthorization(AuthzUpdated)
	sa.UpdatePendingAuthorization(AuthzUpdated)

	// Simulate a successful simpleHTTP challenge
	authzFromVA := AuthzUpdated
	authzFromVA.Challenges[0].Status = core.StatusValid

	ra.OnValidationUpdate(authzFromVA)

	// Verify that the Authz in the DB is the same except for Status->StatusValid
	authzFromVA.Status = core.StatusValid
	dbAuthz, err := sa.GetAuthorization(authzFromVA.ID)
	test.AssertNotError(t, err, "Could not fetch authorization from database")
	assertAuthzEqual(t, authzFromVA, dbAuthz)
	t.Log(" ~~> from VA: ", authzFromVA.Status)
	t.Log(" ~~> from DB: ", dbAuthz.Status)

	t.Log("DONE TestOnValidationUpdate")
}

func TestCertificateKeyNotEqualAccountKey(t *testing.T) {
	_, sa, ra, cleanUp := initAuthorities(t)
	defer cleanUp()
	authz := core.Authorization{}
	authz, _ = sa.NewPendingAuthorization(authz)
	authz.Identifier = core.AcmeIdentifier{
		Type:  core.IdentifierDNS,
		Value: "www.example.com",
	}
	csr := x509.CertificateRequest{
		SignatureAlgorithm: x509.SHA256WithRSA,
		PublicKey:          AccountKeyA.Key,
		DNSNames:           []string{"www.example.com"},
	}
	csrBytes, err := x509.CreateCertificateRequest(rand.Reader, &csr, AccountPrivateKey.Key)
	test.AssertNotError(t, err, "Failed to sign CSR")
	parsedCSR, err := x509.ParseCertificateRequest(csrBytes)
	test.AssertNotError(t, err, "Failed to parse CSR")
	sa.UpdatePendingAuthorization(authz)
	sa.FinalizeAuthorization(authz)
	certRequest := core.CertificateRequest{
		CSR: parsedCSR,
	}

	// Registration has key == AccountKeyA
	_, err = ra.NewCertificate(certRequest, Registration.ID)
	test.AssertError(t, err, "Should have rejected cert with key = account key")
	test.AssertEquals(t, err.Error(), "Certificate public key must be different than account key")

	t.Log("DONE TestCertificateKeyNotEqualAccountKey")
}

func TestAuthorizationRequired(t *testing.T) {
	_, sa, ra, cleanUp := initAuthorities(t)
	defer cleanUp()
	AuthzFinal.RegistrationID = 1
	AuthzFinal, _ = sa.NewPendingAuthorization(AuthzFinal)
	sa.UpdatePendingAuthorization(AuthzFinal)
	sa.FinalizeAuthorization(AuthzFinal)

	// ExampleCSR requests not-example.com and www.not-example.com,
	// but the authorization only covers not-example.com
	certRequest := core.CertificateRequest{
		CSR: ExampleCSR,
	}

	_, err := ra.NewCertificate(certRequest, 1)
	test.Assert(t, err != nil, "Issued certificate with insufficient authorization")

	t.Log("DONE TestAuthorizationRequired")
}

func TestNewCertificate(t *testing.T) {
	_, sa, ra, cleanUp := initAuthorities(t)
	defer cleanUp()
	AuthzFinal.RegistrationID = Registration.ID
	AuthzFinal, _ = sa.NewPendingAuthorization(AuthzFinal)
	sa.UpdatePendingAuthorization(AuthzFinal)
	sa.FinalizeAuthorization(AuthzFinal)

	// Inject another final authorization to cover www.example.com
	authzFinalWWW := AuthzFinal
	authzFinalWWW.Identifier.Value = "www.not-example.com"
	authzFinalWWW, _ = sa.NewPendingAuthorization(authzFinalWWW)
	sa.FinalizeAuthorization(authzFinalWWW)

	certRequest := core.CertificateRequest{
		CSR: ExampleCSR,
	}

	cert, err := ra.NewCertificate(certRequest, Registration.ID)
	test.AssertNotError(t, err, "Failed to issue certificate")
	if err != nil {
		return
	}

	parsedCert, err := x509.ParseCertificate(cert.DER)
	test.AssertNotError(t, err, "Failed to parse certificate")
	if err != nil {
		return
	}

	// Verify that cert shows up and is as expected
	dbCert, err := sa.GetCertificate(core.SerialToString(parsedCert.SerialNumber))
	test.AssertNotError(t, err, fmt.Sprintf("Could not fetch certificate %032x from database",
		parsedCert.SerialNumber))
	if err != nil {
		return
	}
	test.Assert(t, bytes.Compare(cert.DER, dbCert.DER) == 0, "Certificates differ")

	t.Log("DONE TestOnValidationUpdate")
}

var CAkeyPEM = "-----BEGIN RSA PRIVATE KEY-----\n" +
	"MIIJKQIBAAKCAgEAqmM0dEf/J9MCk2ItzevL0dKJ84lVUtf/vQ7AXFi492vFXc3b\n" +
	"PrJz2ybtjO08oVkhRrFGGgLufL2JeOBn5pUZQrp6TqyCLoQ4f/yrmu9tCeG8CtDg\n" +
	"xi6Ye9LjvlchEHhUKhAHc8uL+ablHzWxHTeuhnuThrsLFUcJQWb10U27LiXp3XCW\n" +
	"nUQuZM8Yj25wKo/VeOEStQp+teXSvyUxVYaNohxREdZPjBjK7KPvJp+mrC2To0Us\n" +
	"ecLfiRD26xNuF/X2/nBeSf3uQFi9zq3IHQH+PedziZ+Tf7/uheRcmhPrdCSs50x7\n" +
	"Sy9RwijEJqHKVNq032ANTFny3WPykGQHcnIaA+rEOrrsQikX+mWp/1B/uEXE1nIj\n" +
	"5PEAF0c7ZCRsiUKM8y13y52RRRyra0vNIeeUsrwAOVIcKVRo5SsCm8BR5jQ4+OVx\n" +
	"N2p5omRTXawIAMA3/j27pJqJYdn38/vr2YRybr6KxYRs4hvfjvSKAXU5CrycGKgJ\n" +
	"JPjz+j3vBioGbKI7z6+r1XsAxFRqATbYffzgAFZiA17aBxKlqZNq5QkLGHDI7cPm\n" +
	"1VMTaY7OZBVxsDqXul3zsYjEMVmmnaqt1VAdOl18kuCQA7WJuhI6xT7RFBumLvWx\n" +
	"nn4zf48jJbP/DMEEfxyjYnbnniqbi3yWCr27nTX/Vy1WmVvc3+dlk9G6hHcCAwEA\n" +
	"AQKCAgEAirFJ50Ubmu0V8aY/JplDRT4dcJFfVJnh36B8UC8gELY2545DYpub1s2v\n" +
	"G8GYUrXcclCmgVHVktAtcKkpqfW/pCNqn1Ooe/jAjN29SdaOaTbH+/3emTMgh9o3\n" +
	"6528mk14JOz7Q/Rxsft6EZeA3gmPFITOpyLleKJkFEqc2YxuSrgtz0RwNP9kzEYO\n" +
	"9eGth9egqk57DcbHMYUrsM+zgqyN6WEnVF+gTKd5tnoSltvprclDnekWtN49WrLm\n" +
	"ap9cREDAlogdGBmMr/AMQIoQlBwlOXqG/4VXaOtwWqhyADEqvVWFMJl+2spfwK2y\n" +
	"TMfxjHSiOhlTeczV9gP/VC04Kp5aMXXoCg2Gwlcr4DBic1k6eI/lmUQv6kg/4Nbf\n" +
	"yU+BCUtBW5nfKgf4DOcqX51n92ELnKbPKe41rcZxbTMvjsEQsGB51QLOMHa5tKe8\n" +
	"F2R3fuP9y5k9lrMcz2vWL+9Qt4No5e++Ej+Jy1NKhrcfwQ6fGpMcZNesl0KHGjhN\n" +
	"dfZZRMHNZNBbJKHrXxAHDxtvoSqWOk8XOwP12C2MbckHkSaXGTLIuGfwcW6rvdF2\n" +
	"EXrSCINIT1eCmMrnXWzWCm6UWxxshLsqzU7xY5Ov8qId211gXnC2IonAezWwFDE9\n" +
	"JYjwGJJzNTiEjX6WdeCzT64FMtJk4hpoa3GzroRG2LAmhhnWVaECggEBANblf0L5\n" +
	"2IywbeqwGF3VsSOyT8EeiAhOD9NUj4cYfU8ueqfY0T9/0pN39kFF8StVk5kOXEmn\n" +
	"dFk74gUC4+PBjrBAMoKvpQ2UpUvX9hgFQYoNmJZxSqF8KzdjS4ABcWIWi8thOAGc\n" +
	"NLssTw3eBsWT7ahX097flpWFVqVaFx5OmB6DOIHVTA+ppf6RYCETgDJomaRbzn8p\n" +
	"FMTpRZBYRLj/w2WxFy1J8gWGSq2sATFCMc3KNFwVQnDVS03g8W/1APqMVU0mIeau\n" +
	"TltSACvdwigLgWUhYxN+1F5awBlGqMdP+TixisVrHZWZw7uFMb8L/MXW1YA4FN8h\n" +
	"k2/Bp8wJTD+G/dkCggEBAMr6Tobi/VlYG+05cLmHoXGH98XaGBokYXdVrHiADGQI\n" +
	"lhYtnqpXQc1vRqp+zFacjpBjcun+nd6HzIFzsoWykevxYKgONol+iTSyHaTtYDm0\n" +
	"MYrgH8nBo26GSCdz3IGHJ/ux1LL8ZAbY2AbP81x63ke+g9yXQPBkZQp6vYW/SEIG\n" +
	"IKhy+ZK6tZa0/z7zJNfM8PuN+bK4xJorUwbRqIv4owj0Bf92v+Q/wETYeEBpkDGU\n" +
	"uJ3wDc3FVsK5+gaJECS8DNkOmZ+o5aIlMQHbwxXe8NUm4uZDT+znx0uf+Hw1wP1P\n" +
	"zGL/TnjrZcmKRR47apkPXOGZWpPaNV0wkch/Xh1KEs8CggEBAJaRoJRt+LPC3pEE\n" +
	"p13/3yjSxBzc5pVjFKWO5y3SE+LJ/zjhquNiDUo0UH+1oOArCsrADBuzT8tCMQAv\n" +
	"4TrwoKiPopR8uxoD37l/bLex3xT6p8IpSRBSrvkVAo6C9E203Gg5CwPdzfijeBSQ\n" +
	"T5BaMLe2KgZMBPdowKgEspQSn3UpngsiRzPmOx9d/svOHRG0xooppUrlnt7FT29u\n" +
	"2WACHIeBCGs8F26VhHehQAiih8DX/83RO4dRe3zqsmAue2wRrabro+88jDxh/Sq/\n" +
	"K03hmd0hAoljYStnTJepMZLNTyLRCxl+DvGGFmWqUou4u3hnKZq4MK+Sl/pC5u4I\n" +
	"SbttOykCggEAEk0RSX4r46NbGT+Fl2TQPKFKyM8KP0kqdI0H+PFqrJZNmgBQ/wDR\n" +
	"EQnIcFTwbZq+C+y7jreDWm4aFU3uObnJCGICGgT2C92Z12N74sP4WhuSH/hnRVSt\n" +
	"PKjk1pHOvusFwt7c06qIBkoE6FBVm/AEHKnjz77ffw0+QvygG/AMPs+4oBeFwyIM\n" +
	"f2MgZHedyctTqwq5CdE5AMGJQeMjdENdx8/gvpDhal4JIuv1o7Eg7CeBodPkGrqB\n" +
	"QRttnKs9BmLiMavsVAXxdnYt/gHnjBBG3KEd8i79hNm9EWeCCwj5tp08S2zDkYl/\n" +
	"6vUJmFk5GkXVVQ3zqcMR7q4TZuV9Ad0M5wKCAQAY89F3qpokGhDtlVrB78gY8Ol3\n" +
	"w9eq7HwEYfu8ZTN0+TEQMTEbvLbCcNYQqfRSqAAtb8hejaBQYbxFwNx9VA6sV4Tj\n" +
	"6EUMnp9ijzBf4KH0+r1wgkxobDjFH+XCewDLfTvhFDXjFcpRsaLfYRWz82JqSag6\n" +
	"v+lJi6B2hbZUt750aQhomS6Bu0GE9/cE+e17xpZaMgXcWDDnse6W0JfpGHe8p6qD\n" +
	"EcaaKadeO/gSnv8wM08nHL0d80JDOE/C5I0psKryMpmicJK0bI92ooGrkJsF+Sg1\n" +
	"huu1W6p9RdxJHgphzmGAvTrOmrDAZeKtubsMS69VZVFjQFa1ZD/VMzWK1X2o\n" +
	"-----END RSA PRIVATE KEY-----"

var CAcertPEM = "-----BEGIN CERTIFICATE-----\n" +
	"MIIFxDCCA6ygAwIBAgIJALe2d/gZHJqAMA0GCSqGSIb3DQEBCwUAMDExCzAJBgNV\n" +
	"BAYTAlVTMRAwDgYDVQQKDAdUZXN0IENBMRAwDgYDVQQDDAdUZXN0IENBMB4XDTE1\n" +
	"MDIxMzAwMzI0NFoXDTI1MDIxMDAwMzI0NFowMTELMAkGA1UEBhMCVVMxEDAOBgNV\n" +
	"BAoMB1Rlc3QgQ0ExEDAOBgNVBAMMB1Rlc3QgQ0EwggIiMA0GCSqGSIb3DQEBAQUA\n" +
	"A4ICDwAwggIKAoICAQCqYzR0R/8n0wKTYi3N68vR0onziVVS1/+9DsBcWLj3a8Vd\n" +
	"zds+snPbJu2M7TyhWSFGsUYaAu58vYl44GfmlRlCunpOrIIuhDh//Kua720J4bwK\n" +
	"0ODGLph70uO+VyEQeFQqEAdzy4v5puUfNbEdN66Ge5OGuwsVRwlBZvXRTbsuJend\n" +
	"cJadRC5kzxiPbnAqj9V44RK1Cn615dK/JTFVho2iHFER1k+MGMrso+8mn6asLZOj\n" +
	"RSx5wt+JEPbrE24X9fb+cF5J/e5AWL3OrcgdAf4953OJn5N/v+6F5FyaE+t0JKzn\n" +
	"THtLL1HCKMQmocpU2rTfYA1MWfLdY/KQZAdychoD6sQ6uuxCKRf6Zan/UH+4RcTW\n" +
	"ciPk8QAXRztkJGyJQozzLXfLnZFFHKtrS80h55SyvAA5UhwpVGjlKwKbwFHmNDj4\n" +
	"5XE3anmiZFNdrAgAwDf+Pbukmolh2ffz++vZhHJuvorFhGziG9+O9IoBdTkKvJwY\n" +
	"qAkk+PP6Pe8GKgZsojvPr6vVewDEVGoBNth9/OAAVmIDXtoHEqWpk2rlCQsYcMjt\n" +
	"w+bVUxNpjs5kFXGwOpe6XfOxiMQxWaadqq3VUB06XXyS4JADtYm6EjrFPtEUG6Yu\n" +
	"9bGefjN/jyMls/8MwQR/HKNidueeKpuLfJYKvbudNf9XLVaZW9zf52WT0bqEdwID\n" +
	"AQABo4HeMIHbMB0GA1UdDgQWBBSaJqZ383/ySesJvVCWHAHhZcKpqzBhBgNVHSME\n" +
	"WjBYgBSaJqZ383/ySesJvVCWHAHhZcKpq6E1pDMwMTELMAkGA1UEBhMCVVMxEDAO\n" +
	"BgNVBAoMB1Rlc3QgQ0ExEDAOBgNVBAMMB1Rlc3QgQ0GCCQC3tnf4GRyagDAPBgNV\n" +
	"HRMECDAGAQH/AgEBMAsGA1UdDwQEAwIBBjA5BggrBgEFBQcBAQQtMCswKQYIKwYB\n" +
	"BQUHMAGGHWh0dHA6Ly9vY3NwLmV4YW1wbGUuY29tOjgwODAvMA0GCSqGSIb3DQEB\n" +
	"CwUAA4ICAQCWJo5AaOIW9n17sZIMRO4m3S2gF2Bs03X4i29/NyMCtOGlGk+VFmu/\n" +
	"1rP3XYE4KJpSq+9/LV1xXFd2FTvuSz18MAvlCz2b5V7aBl88qup1htM/0VXXTy9e\n" +
	"p9tapIDuclcVez1kkdxPSwXh9sejcfNoZrgkPr/skvWp4WPy+rMvskHGB1BcRIG3\n" +
	"xgR0IYIS0/3N6k6mcDaDGjGHMPoKY3sgg8Q/FToTxiMux1p2eGjbTmjKzOirXOj4\n" +
	"Alv82qEjIRCMdnvOkZI35cd7tiO8Z3m209fhpkmvye2IERZxSBPRC84vrFfh0aWK\n" +
	"U/PisgsVD5/suRfWMqtdMHf0Mm+ycpgcTjijqMZF1gc05zfDqfzNH/MCcCdH9R2F\n" +
	"13ig5W8zJU8M1tV04ftElPi0/a6pCDs9UWk+ADIsAScee7P5kW+4WWo3t7sIuj8i\n" +
	"wAGiF+tljMOkzvGnxcuy+okR3EhhQdwOl+XKBgBXrK/hfvLobSQeHKk6+oUJzg4b\n" +
	"wL7gg7ommDqj181eBc1tiTzXv15Jd4cy9s/hvZA0+EfZc6+21urlwEGmEmm0EsAG\n" +
	"ldK1FVOTRlXJrjw0K57bI+7MxhdD06I4ikFCXRTAIxVSRlXegrDyAwUZv7CqH0mr\n" +
	"8jcQV9i1MJFGXV7k3En0lQv2z5AD9aFtkc6UjHpAzB8xEWMO0ZAtBg==\n" +
	"-----END CERTIFICATE-----"

// CSR generated by Go:
// * Random public key
// * CN = not-example.com
// * DNSNames = not-example.com, www.not-example.com
var CSRhex = "308202ae308201960201003027310b300906035504061302" +
	"5553311830160603550403130f6e6f742d6578616d706c65" +
	"2e636f6d30820122300d06092a864886f70d010101050003" +
	"82010f003082010a0282010100a4f507b52ca2766e2cea7b" +
	"aaada9c3e08ea3423d6617ae84df65b6ed7e6c031605851b" +
	"f0a14f3461a9f1882de9808b8e59d639c85eec58dbe653e3" +
	"855e94d81904b7ce6675a1930e0ea6537aa3936fdc9d9780" +
	"bc9596e5ec183811b137f83f28781d619fae8471ff3db1ad" +
	"5a4b5cbf96d127d0f16e3c6ccbb97c48b43a7ddfcc17fdf3" +
	"eac049cc81e4703ba90ce15d3cdfd9d0a3b0ec138f1c06e0" +
	"8212c94e6884480d4b8f16fcf38f1b10d942cfca558b322e" +
	"d8896be3104fb40e6851f3b414929b4f54fae89668ab0cbf" +
	"76b7eb94703b17a73c9189409b088e7d61f39560a413562e" +
	"64f26b650aede2d27bd2bacfc55d6a106243ba6ce07046d4" +
	"fda618881b0203010001a042304006092a864886f70d0109" +
	"0e31333031302f0603551d1104283026820f6e6f742d6578" +
	"616d706c652e636f6d82137777772e6e6f742d6578616d70" +
	"6c652e636f6d300d06092a864886f70d01010b0500038201" +
	"01006e168e521ea37595698ceab29a3815c57b301dcd9c86" +
	"6fdc7cfb966afde87da52c699f43133a6abfbbeb031f1b02" +
	"cb072c8543b73fdffff6ee002ed367fe3b09992ac496c4ef" +
	"1b7487e68c25f66b8d1223a07feebfad8fd7f19727bff7b4" +
	"02bf6bef705c0a48e800e15bafbc622cb62ee446814234a3" +
	"ebf9b8ba3c094d64b64aaa1b2b955f769ce60e9e304f7781" +
	"57814f2f1cb1c4e2ee58bcdc0640dd2f0ff387ddb61ed479" +
	"7ea935e79638a63dd64bd36723f34c1e6725ae57d8ff63f8" +
	"749ac154cfaa55b3d3cccd7d42994c922cbb171a43c7ab68" +
	"5170d833829d28a574fb25ffcf0fd5d3f19becaef2223541" +
	"c2a8e596a80c8cde27bc78e20d7171fe43d8"<|MERGE_RESOLUTION|>--- conflicted
+++ resolved
@@ -123,19 +123,16 @@
 	AuthzFinal   = core.Authorization{}
 
 	log = mocks.UseMockLog()
+
+	common = cmd.PAConfig{
+		DBConnect: paDBConnStr,
+	}
 )
 
-<<<<<<< HEAD
-	// TODO(jmhodges): Turn this into boulder_sa_test
-	dbConnStr = "mysql+tcp://boulder@localhost:3306/boulder_test"
-	common    = cmd.PAConfig{
-		DBConnect: dbConnStr,
-	}
-=======
 const (
+	paDBConnStr = "mysql+tcp://boulder@localhost:3306/boulder_pa_test"
 	caDBConnStr = "mysql+tcp://boulder@localhost:3306/boulder_ca_test"
 	saDBConnStr = "mysql+tcp://boulder@localhost:3306/boulder_sa_test"
->>>>>>> d6af4ecd
 )
 
 func initAuthorities(t *testing.T) (*DummyValidationAuthority, *sa.SQLStorageAuthority, *RegistrationAuthorityImpl, func()) {
