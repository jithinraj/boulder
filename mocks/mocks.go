// Copyright 2015 ISRG.  All rights reserved
// This Source Code Form is subject to the terms of the Mozilla Public
// License, v. 2.0. If a copy of the MPL was not distributed with this
// file, You can obtain one at http://mozilla.org/MPL/2.0/.

package mocks

import (
	"crypto/x509"
	"encoding/pem"
	"errors"
	"fmt"
	"io/ioutil"
	"net"
	"time"

	"github.com/letsencrypt/boulder/Godeps/_workspace/src/github.com/cactus/go-statsd-client/statsd"
	"github.com/letsencrypt/boulder/Godeps/_workspace/src/github.com/cloudflare/cfssl/config"
	"github.com/letsencrypt/boulder/Godeps/_workspace/src/github.com/cloudflare/cfssl/info"
	"github.com/letsencrypt/boulder/Godeps/_workspace/src/github.com/cloudflare/cfssl/ocsp"
	"github.com/letsencrypt/boulder/Godeps/_workspace/src/github.com/cloudflare/cfssl/signer"
	"github.com/letsencrypt/boulder/Godeps/_workspace/src/github.com/jmhodges/clock"
	"github.com/letsencrypt/boulder/Godeps/_workspace/src/github.com/letsencrypt/go-jose"
<<<<<<< HEAD
=======
	"github.com/letsencrypt/boulder/Godeps/_workspace/src/github.com/miekg/dns"
	"github.com/letsencrypt/boulder/Godeps/_workspace/src/golang.org/x/net/context"
>>>>>>> a47b712a

	"github.com/letsencrypt/boulder/core"
)

<<<<<<< HEAD
=======
// DNSResolver is a mock
type DNSResolver struct {
}

// LookupTXT is a mock
func (mock *DNSResolver) LookupTXT(ctx context.Context, hostname string) ([]string, []string, error) {
	if hostname == "_acme-challenge.servfail.com" {
		return nil, nil, fmt.Errorf("SERVFAIL")
	}
	if hostname == "_acme-challenge.good-dns01.com" {
		// base64(sha256("LoqXcYV8q5ONbJQxbmR7SCTNo3tiAXDfowyjxAjEuX0"
		//               + "." + "9jg46WB3rR_AHD-EBXdN7cBkH1WOu0tA3M9fm21mqTI"))
		// expected token + test account jwk thumbprint
		return []string{"LPsIwTo7o8BoG0-vjCyGQGBWSVIPxI-i_X336eUOQZo"}, []string{"respect my authority!"}, nil
	}
	return []string{"hostname"}, []string{"respect my authority!"}, nil
}

// TimeoutError returns a net.OpError for which Timeout() returns true.
func TimeoutError() *net.OpError {
	return &net.OpError{
		Err: os.NewSyscallError("ugh timeout", timeoutError{}),
	}
}

type timeoutError struct{}

func (t timeoutError) Error() string {
	return "so sloooow"
}
func (t timeoutError) Timeout() bool {
	return true
}

// LookupHost is a mock
//
// Note: see comments on LookupMX regarding email.only
//
func (mock *DNSResolver) LookupHost(ctx context.Context, hostname string) ([]net.IP, error) {
	if hostname == "always.invalid" ||
		hostname == "invalid.invalid" ||
		hostname == "email.only" {
		return []net.IP{}, nil
	}
	if hostname == "always.timeout" {
		return []net.IP{}, TimeoutError()
	}
	if hostname == "always.error" {
		return []net.IP{}, &net.OpError{
			Err: errors.New("some net error"),
		}
	}
	ip := net.ParseIP("127.0.0.1")
	return []net.IP{ip}, nil
}

// LookupCAA is a mock
func (mock *DNSResolver) LookupCAA(ctx context.Context, domain string) ([]*dns.CAA, error) {
	var results []*dns.CAA
	var record dns.CAA
	switch strings.TrimRight(domain, ".") {
	case "caa-timeout.com":
		return nil, TimeoutError()
	case "reserved.com":
		record.Tag = "issue"
		record.Value = "symantec.com"
		results = append(results, &record)
	case "critical.com":
		record.Flag = 1
		record.Tag = "issue"
		record.Value = "symantec.com"
		results = append(results, &record)
	case "present.com":
		record.Tag = "issue"
		record.Value = "letsencrypt.org"
		results = append(results, &record)
	case "com":
		// Nothing should ever call this, since CAA checking should stop when it
		// reaches a public suffix.
		fallthrough
	case "servfail.com":
		return results, fmt.Errorf("SERVFAIL")
	}
	return results, nil
}

// LookupMX is a mock
//
// Note: the email.only domain must have an MX but no A or AAAA
// records. The mock LookupHost returns an address of 127.0.0.1 for
// all domains except for special cases, so MX-only domains must be
// handled in both LookupHost and LookupMX.
//
func (mock *DNSResolver) LookupMX(ctx context.Context, domain string) ([]string, error) {
	switch strings.TrimRight(domain, ".") {
	case "letsencrypt.org":
		fallthrough
	case "email.only":
		fallthrough
	case "email.com":
		return []string{"mail.email.com"}, nil
	}
	return nil, nil
}

>>>>>>> a47b712a
// StorageAuthority is a mock
type StorageAuthority struct {
	clk               clock.Clock
	authorizedDomains map[string]bool
}

// NewStorageAuthority creates a new mock storage authority
// with the given clock.
func NewStorageAuthority(clk clock.Clock) *StorageAuthority {
	return &StorageAuthority{clk: clk}
}

const (
	test1KeyPublicJSON = `
{
	"kty":"RSA",
	"n":"yNWVhtYEKJR21y9xsHV-PD_bYwbXSeNuFal46xYxVfRL5mqha7vttvjB_vc7Xg2RvgCxHPCqoxgMPTzHrZT75LjCwIW2K_klBYN8oYvTwwmeSkAz6ut7ZxPv-nZaT5TJhGk0NT2kh_zSpdriEJ_3vW-mqxYbbBmpvHqsa1_zx9fSuHYctAZJWzxzUZXykbWMWQZpEiE0J4ajj51fInEzVn7VxV-mzfMyboQjujPh7aNJxAWSq4oQEJJDgWwSh9leyoJoPpONHxh5nEE5AjE01FkGICSxjpZsF-w8hOTI3XXohUdu29Se26k2B0PolDSuj0GIQU6-W9TdLXSjBb2SpQ",
	"e":"AAEAAQ"
}`
	test2KeyPublicJSON = `{
		"kty":"RSA",
		"n":"qnARLrT7Xz4gRcKyLdydmCr-ey9OuPImX4X40thk3on26FkMznR3fRjs66eLK7mmPcBZ6uOJseURU6wAaZNmemoYx1dMvqvWWIyiQleHSD7Q8vBrhR6uIoO4jAzJZR-ChzZuSDt7iHN-3xUVspu5XGwXU_MVJZshTwp4TaFx5elHIT_ObnTvTOU3Xhish07AbgZKmWsVbXh5s-CrIicU4OexJPgunWZ_YJJueOKmTvnLlTV4MzKR2oZlBKZ27S0-SfdV_QDx_ydle5oMAyKVtlAV35cyPMIsYNwgUGBCdY_2Uzi5eX0lTc7MPRwz6qR1kip-i59VcGcUQgqHV6Fyqw",
		"e":"AAEAAQ"
	}`
	agreementURL = "http://example.invalid/terms"
)

// GetRegistration is a mock
func (sa *StorageAuthority) GetRegistration(id int64) (core.Registration, error) {
	if id == 100 {
		// Tag meaning "Missing"
		return core.Registration{}, errors.New("missing")
	}
	if id == 101 {
		// Tag meaning "Malformed"
		return core.Registration{}, nil
	}

	keyJSON := []byte(test1KeyPublicJSON)
	var parsedKey jose.JsonWebKey
	parsedKey.UnmarshalJSON(keyJSON)

	return core.Registration{
		ID:        id,
		Key:       parsedKey,
		Agreement: agreementURL,
		InitialIP: net.ParseIP("5.6.7.8"),
		CreatedAt: time.Date(2003, 9, 27, 0, 0, 0, 0, time.UTC),
	}, nil
}

// GetRegistrationByKey is a mock
func (sa *StorageAuthority) GetRegistrationByKey(jwk jose.JsonWebKey) (core.Registration, error) {
	var test1KeyPublic jose.JsonWebKey
	var test2KeyPublic jose.JsonWebKey
	test1KeyPublic.UnmarshalJSON([]byte(test1KeyPublicJSON))
	test2KeyPublic.UnmarshalJSON([]byte(test2KeyPublicJSON))

	if core.KeyDigestEquals(jwk, test1KeyPublic) {
		return core.Registration{ID: 1, Key: jwk, Agreement: agreementURL}, nil
	}

	if core.KeyDigestEquals(jwk, test2KeyPublic) {
		// No key found
		return core.Registration{ID: 2}, core.NoSuchRegistrationError("reg not found")
	}

	// Return a fake registration. Make sure to fill the key field to avoid marshaling errors.
	return core.Registration{ID: 1, Key: test1KeyPublic, Agreement: agreementURL}, nil
}

// GetAuthorization is a mock
func (sa *StorageAuthority) GetAuthorization(id string) (core.Authorization, error) {
	authz := core.Authorization{
		ID:             "valid",
		Status:         core.StatusValid,
		RegistrationID: 1,
		Identifier:     core.AcmeIdentifier{Type: "dns", Value: "not-an-example.com"},
		Challenges: []core.Challenge{
			core.Challenge{
				ID:   23,
				Type: "dns",
			},
		},
	}

	if id == "valid" {
		exp := sa.clk.Now().AddDate(100, 0, 0)
		authz.Expires = &exp
		authz.Challenges[0].URI = "http://localhost:4300/acme/challenge/valid/23"
		return authz, nil
	} else if id == "expired" {
		exp := sa.clk.Now().AddDate(0, -1, 0)
		authz.Expires = &exp
		authz.Challenges[0].URI = "http://localhost:4300/acme/challenge/expired/23"
		return authz, nil
	}

	return core.Authorization{}, fmt.Errorf("authz not found")
}

// GetCertificate is a mock
func (sa *StorageAuthority) GetCertificate(serial string) (core.Certificate, error) {
	// Serial ee == 238.crt
	if serial == "0000000000000000000000000000000000ee" {
		certPemBytes, _ := ioutil.ReadFile("test/238.crt")
		certBlock, _ := pem.Decode(certPemBytes)
		return core.Certificate{
			RegistrationID: 1,
			DER:            certBlock.Bytes,
		}, nil
	} else if serial == "0000000000000000000000000000000000b2" {
		certPemBytes, _ := ioutil.ReadFile("test/178.crt")
		certBlock, _ := pem.Decode(certPemBytes)
		return core.Certificate{
			RegistrationID: 1,
			DER:            certBlock.Bytes,
		}, nil
	} else {
		return core.Certificate{}, errors.New("No cert")
	}
}

// GetCertificateStatus is a mock
func (sa *StorageAuthority) GetCertificateStatus(serial string) (core.CertificateStatus, error) {
	// Serial ee == 238.crt
	if serial == "0000000000000000000000000000000000ee" {
		return core.CertificateStatus{
			Status: core.OCSPStatusGood,
		}, nil
	} else if serial == "0000000000000000000000000000000000b2" {
		return core.CertificateStatus{
			Status: core.OCSPStatusRevoked,
		}, nil
	} else {
		return core.CertificateStatus{}, errors.New("No cert status")
	}
}

// AlreadyDeniedCSR is a mock
func (sa *StorageAuthority) AlreadyDeniedCSR([]string) (bool, error) {
	return false, nil
}

// AddCertificate is a mock
func (sa *StorageAuthority) AddCertificate(certDER []byte, regID int64) (digest string, err error) {
	return
}

// FinalizeAuthorization is a mock
func (sa *StorageAuthority) FinalizeAuthorization(authz core.Authorization) (err error) {
	return
}

// MarkCertificateRevoked is a mock
func (sa *StorageAuthority) MarkCertificateRevoked(serial string, reasonCode core.RevocationCode) (err error) {
	return
}

// UpdateOCSP is a mock
func (sa *StorageAuthority) UpdateOCSP(serial string, ocspResponse []byte) (err error) {
	return
}

// NewPendingAuthorization is a mock
func (sa *StorageAuthority) NewPendingAuthorization(authz core.Authorization) (output core.Authorization, err error) {
	return
}

// NewRegistration is a mock
func (sa *StorageAuthority) NewRegistration(reg core.Registration) (regR core.Registration, err error) {
	return
}

// UpdatePendingAuthorization is a mock
func (sa *StorageAuthority) UpdatePendingAuthorization(authz core.Authorization) (err error) {
	return
}

// UpdateRegistration is a mock
func (sa *StorageAuthority) UpdateRegistration(reg core.Registration) (err error) {
	return
}

// GetSCTReceipt  is a mock
func (sa *StorageAuthority) GetSCTReceipt(serial string, logID string) (sct core.SignedCertificateTimestamp, err error) {
	return
}

// AddSCTReceipt is a mock
func (sa *StorageAuthority) AddSCTReceipt(sct core.SignedCertificateTimestamp) (err error) {
	if sct.Signature == nil {
		err = fmt.Errorf("Bad times")
	}
	return
}

// GetLatestValidAuthorization is a mock
func (sa *StorageAuthority) GetLatestValidAuthorization(registrationID int64, identifier core.AcmeIdentifier) (authz core.Authorization, err error) {
	if registrationID == 1 && identifier.Type == "dns" {
		if sa.authorizedDomains[identifier.Value] || identifier.Value == "not-an-example.com" {
			exp := sa.clk.Now().AddDate(100, 0, 0)
			return core.Authorization{Status: core.StatusValid, RegistrationID: 1, Expires: &exp, Identifier: identifier}, nil
		}
	}
	return core.Authorization{}, errors.New("no authz")
}

// CountCertificatesRange is a mock
func (sa *StorageAuthority) CountCertificatesRange(_, _ time.Time) (int64, error) {
	return 0, nil
}

// CountCertificatesByNames is a mock
func (sa *StorageAuthority) CountCertificatesByNames(_ []string, _, _ time.Time) (ret map[string]int, err error) {
	return
}

// CountRegistrationsByIP is a mock
func (sa *StorageAuthority) CountRegistrationsByIP(_ net.IP, _, _ time.Time) (int, error) {
	return 0, nil
}

// CountPendingAuthorizations is a mock
func (sa *StorageAuthority) CountPendingAuthorizations(_ int64) (int, error) {
	return 0, nil
}

// Publisher is a mock
type Publisher struct {
	// empty
}

// SubmitToCT is a mock
func (*Publisher) SubmitToCT([]byte) error {
	return nil
}

// BadHSMSigner represents a CFSSL signer that always returns a PKCS#11 error.
type BadHSMSigner string

// Info is a mock
func (bhs BadHSMSigner) Info(info.Req) (*info.Resp, error) {
	return nil, nil
}

// Policy is a mock
func (bhs BadHSMSigner) Policy() *config.Signing {
	return nil
}

// SetPolicy is a mock
func (bhs BadHSMSigner) SetPolicy(*config.Signing) {
	return
}

// SigAlgo is a mock
func (bhs BadHSMSigner) SigAlgo() x509.SignatureAlgorithm {
	return x509.UnknownSignatureAlgorithm
}

// Sign always returns a PKCS#11 error, in the format used by
// github.com/miekg/pkcs11
func (bhs BadHSMSigner) Sign(req signer.SignRequest) (cert []byte, err error) {
	return nil, fmt.Errorf(string(bhs))
}

// BadHSMOCSPSigner represents a CFSSL OCSP signer that always returns a
// PKCS#11 error
type BadHSMOCSPSigner string

// Sign always returns a PKCS#11 error, in the format used by
// github.com/miekg/pkcs11
func (bhos BadHSMOCSPSigner) Sign(ocsp.SignRequest) ([]byte, error) {
	return nil, fmt.Errorf(string(bhos))
}

// Statter is a stat counter that is a no-op except for locally handling Inc
// calls (which are most of what we use).
type Statter struct {
	statsd.NoopClient
	Counters map[string]int64
}

// Inc increments the indicated metric by the indicated value, in the Counters
// map maintained by the statter
func (s *Statter) Inc(metric string, value int64, rate float32) error {
	s.Counters[metric] += value
	return nil
}

// NewStatter returns an empty statter with all counters zero
func NewStatter() Statter {
	return Statter{statsd.NoopClient{}, map[string]int64{}}
}

// Mailer is a mock
type Mailer struct {
	Messages []string
}

// Clear removes any previously recorded messages
func (m *Mailer) Clear() {
	m.Messages = []string{}
}

// SendMail is a mock
func (m *Mailer) SendMail(to []string, subject, msg string) (err error) {
	for range to {
		m.Messages = append(m.Messages, msg)
	}
	return
}<|MERGE_RESOLUTION|>--- conflicted
+++ resolved
@@ -21,123 +21,9 @@
 	"github.com/letsencrypt/boulder/Godeps/_workspace/src/github.com/cloudflare/cfssl/signer"
 	"github.com/letsencrypt/boulder/Godeps/_workspace/src/github.com/jmhodges/clock"
 	"github.com/letsencrypt/boulder/Godeps/_workspace/src/github.com/letsencrypt/go-jose"
-<<<<<<< HEAD
-=======
-	"github.com/letsencrypt/boulder/Godeps/_workspace/src/github.com/miekg/dns"
-	"github.com/letsencrypt/boulder/Godeps/_workspace/src/golang.org/x/net/context"
->>>>>>> a47b712a
-
 	"github.com/letsencrypt/boulder/core"
 )
 
-<<<<<<< HEAD
-=======
-// DNSResolver is a mock
-type DNSResolver struct {
-}
-
-// LookupTXT is a mock
-func (mock *DNSResolver) LookupTXT(ctx context.Context, hostname string) ([]string, []string, error) {
-	if hostname == "_acme-challenge.servfail.com" {
-		return nil, nil, fmt.Errorf("SERVFAIL")
-	}
-	if hostname == "_acme-challenge.good-dns01.com" {
-		// base64(sha256("LoqXcYV8q5ONbJQxbmR7SCTNo3tiAXDfowyjxAjEuX0"
-		//               + "." + "9jg46WB3rR_AHD-EBXdN7cBkH1WOu0tA3M9fm21mqTI"))
-		// expected token + test account jwk thumbprint
-		return []string{"LPsIwTo7o8BoG0-vjCyGQGBWSVIPxI-i_X336eUOQZo"}, []string{"respect my authority!"}, nil
-	}
-	return []string{"hostname"}, []string{"respect my authority!"}, nil
-}
-
-// TimeoutError returns a net.OpError for which Timeout() returns true.
-func TimeoutError() *net.OpError {
-	return &net.OpError{
-		Err: os.NewSyscallError("ugh timeout", timeoutError{}),
-	}
-}
-
-type timeoutError struct{}
-
-func (t timeoutError) Error() string {
-	return "so sloooow"
-}
-func (t timeoutError) Timeout() bool {
-	return true
-}
-
-// LookupHost is a mock
-//
-// Note: see comments on LookupMX regarding email.only
-//
-func (mock *DNSResolver) LookupHost(ctx context.Context, hostname string) ([]net.IP, error) {
-	if hostname == "always.invalid" ||
-		hostname == "invalid.invalid" ||
-		hostname == "email.only" {
-		return []net.IP{}, nil
-	}
-	if hostname == "always.timeout" {
-		return []net.IP{}, TimeoutError()
-	}
-	if hostname == "always.error" {
-		return []net.IP{}, &net.OpError{
-			Err: errors.New("some net error"),
-		}
-	}
-	ip := net.ParseIP("127.0.0.1")
-	return []net.IP{ip}, nil
-}
-
-// LookupCAA is a mock
-func (mock *DNSResolver) LookupCAA(ctx context.Context, domain string) ([]*dns.CAA, error) {
-	var results []*dns.CAA
-	var record dns.CAA
-	switch strings.TrimRight(domain, ".") {
-	case "caa-timeout.com":
-		return nil, TimeoutError()
-	case "reserved.com":
-		record.Tag = "issue"
-		record.Value = "symantec.com"
-		results = append(results, &record)
-	case "critical.com":
-		record.Flag = 1
-		record.Tag = "issue"
-		record.Value = "symantec.com"
-		results = append(results, &record)
-	case "present.com":
-		record.Tag = "issue"
-		record.Value = "letsencrypt.org"
-		results = append(results, &record)
-	case "com":
-		// Nothing should ever call this, since CAA checking should stop when it
-		// reaches a public suffix.
-		fallthrough
-	case "servfail.com":
-		return results, fmt.Errorf("SERVFAIL")
-	}
-	return results, nil
-}
-
-// LookupMX is a mock
-//
-// Note: the email.only domain must have an MX but no A or AAAA
-// records. The mock LookupHost returns an address of 127.0.0.1 for
-// all domains except for special cases, so MX-only domains must be
-// handled in both LookupHost and LookupMX.
-//
-func (mock *DNSResolver) LookupMX(ctx context.Context, domain string) ([]string, error) {
-	switch strings.TrimRight(domain, ".") {
-	case "letsencrypt.org":
-		fallthrough
-	case "email.only":
-		fallthrough
-	case "email.com":
-		return []string{"mail.email.com"}, nil
-	}
-	return nil, nil
-}
-
->>>>>>> a47b712a
 // StorageAuthority is a mock
 type StorageAuthority struct {
 	clk               clock.Clock
