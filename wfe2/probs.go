--- conflicted
+++ resolved
@@ -25,13 +25,10 @@
 		return probs.RejectedIdentifier(fmt.Sprintf("%s :: %s", msg, err))
 	case berrors.InvalidEmail:
 		return probs.InvalidEmail(fmt.Sprintf("%s :: %s", msg, err))
-<<<<<<< HEAD
+	case berrors.WrongAuthorizationState:
+		return probs.Malformed(fmt.Sprintf("%s :: %s", msg, err))
 	case berrors.CAA:
 		return probs.CAA(fmt.Sprintf("%s :: %s", msg, err))
-=======
-	case berrors.WrongAuthorizationState:
-		return probs.Malformed(fmt.Sprintf("%s :: %s", msg, err))
->>>>>>> 0a64fd40
 	default:
 		// Internal server error messages may include sensitive data, so we do
 		// not include it.
